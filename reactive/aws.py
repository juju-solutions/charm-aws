--- conflicted
+++ resolved
@@ -138,8 +138,7 @@
         layer.aws.update_policies()
     except layer.aws.AWSError:
         hookenv.log(format_exc(), hookenv.ERROR)
-<<<<<<< HEAD
-        layer.status.blocked('error while updating policies; '
+        layer.status.blocked('Error while updating policies; '
                              'check credentials and debug-log')
 
 
@@ -150,8 +149,4 @@
         # ones we might have missed previously
         layer.aws.cleanup([])
     except layer.aws.AWSError:
-        pass  # can't stop the stop
-=======
-        layer.status.blocked('Error while updating policies; '
-                             'check credentials and debug-log')
->>>>>>> b3a9a487
+        pass  # can't stop the stop